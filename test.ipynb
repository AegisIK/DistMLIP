--- conflicted
+++ resolved
@@ -2,13 +2,8 @@
  "cells": [
   {
    "cell_type": "code",
-<<<<<<< HEAD
-   "execution_count": 1,
-   "id": "61428510",
-=======
    "execution_count": null,
    "id": "0",
->>>>>>> 1b2a5934
    "metadata": {},
    "outputs": [],
    "source": [
@@ -19,13 +14,8 @@
   },
   {
    "cell_type": "code",
-<<<<<<< HEAD
-   "execution_count": 2,
-   "id": "58213e21",
-=======
    "execution_count": null,
    "id": "1",
->>>>>>> 1b2a5934
    "metadata": {},
    "outputs": [],
    "source": [
@@ -34,13 +24,8 @@
   },
   {
    "cell_type": "code",
-<<<<<<< HEAD
-   "execution_count": 3,
-   "id": "2bbad11a",
-=======
    "execution_count": null,
    "id": "2",
->>>>>>> 1b2a5934
    "metadata": {},
    "outputs": [],
    "source": [
@@ -51,13 +36,8 @@
   },
   {
    "cell_type": "code",
-<<<<<<< HEAD
-   "execution_count": 4,
-   "id": "e7cc175b",
-=======
    "execution_count": null,
    "id": "3",
->>>>>>> 1b2a5934
    "metadata": {},
    "outputs": [
     {
@@ -147,19 +127,6 @@
     "pbc = np.array([1, 1, 1], dtype=int)\n",
     "num_partitions = 2\n",
     "\n",
-<<<<<<< HEAD
-    "dist_info = Distributed.create_distributed(cart_coords=cart_coords,\n",
-    "                                            frac_coords=frac_coords,\n",
-    "                                            lattice_matrix=lattice_matrix,\n",
-    "                                            num_partitions=num_partitions,  \n",
-    "                                            pbc=pbc,\n",
-    "                                            use_bond_graph=True,\n",
-    "                                            cutoff=5,\n",
-    "                                            three_body_cutoff=3,\n",
-    "                                            tol=1e-8,\n",
-    "                                            num_threads=128\n",
-    "                                        )"
-=======
     "dist_info = Distributed.create_distributed(\n",
     "    cart_coords=cart_coords,\n",
     "    frac_coords=frac_coords,\n",
@@ -172,18 +139,12 @@
     "    tol=1e-8,\n",
     "    num_threads=128,\n",
     ")"
->>>>>>> 1b2a5934
-   ]
-  },
-  {
-   "cell_type": "code",
-<<<<<<< HEAD
-   "execution_count": 5,
-   "id": "a9be2b77",
-=======
+   ]
+  },
+  {
+   "cell_type": "code",
    "execution_count": null,
    "id": "4",
->>>>>>> 1b2a5934
    "metadata": {},
    "outputs": [
     {
@@ -203,11 +164,7 @@
        "\t# of bond graph edges: 1148000"
       ]
      },
-<<<<<<< HEAD
-     "execution_count": 5,
-=======
      "execution_count": null,
->>>>>>> 1b2a5934
      "metadata": {},
      "output_type": "execute_result"
     }
